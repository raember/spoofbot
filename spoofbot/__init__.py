"""Core modules for tht web bot"""

from .browser import Browser, Firefox, Chrome
from .operating_system import OS, Windows, WindowsVersion, MacOSX, MacOSXVersion, Linux, LinuxDerivatives
from .tag import MimeTypeTag, LanguageTag

<<<<<<< HEAD
__version__ = "0.1.4"
=======
__version__ = "0.2"
>>>>>>> 249054d5
<|MERGE_RESOLUTION|>--- conflicted
+++ resolved
@@ -4,8 +4,4 @@
 from .operating_system import OS, Windows, WindowsVersion, MacOSX, MacOSXVersion, Linux, LinuxDerivatives
 from .tag import MimeTypeTag, LanguageTag
 
-<<<<<<< HEAD
-__version__ = "0.1.4"
-=======
-__version__ = "0.2"
->>>>>>> 249054d5
+__version__ = "0.2"