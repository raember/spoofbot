import logging
import os
from io import BytesIO
from typing import Optional, Set

from requests import Response, PreparedRequest
from requests.adapters import HTTPAdapter
from urllib3 import HTTPResponse
from urllib3.util import parse_url, Url

from spoofbot.adapter.common import MockHTTPResponse


class FileCacheAdapter(HTTPAdapter):
    _log: logging.Logger
    _path = ''
    _use_cache = True
    _hit = False
    _last_request: PreparedRequest
    _last_next_request_cache_url: Url
    _next_request_cache_url: Url = None
    EXTENSIONS = ['.html', '.jpg', '.jpeg', '.png', '.json']

    def __init__(self, path: str = '.cache'):
        super(FileCacheAdapter, self).__init__()
        self._log = logging.getLogger(self.__class__.__name__)
        self._path = path
        if not os.path.exists(self._path):
            os.makedirs(self._path)  # Don't use exists_ok=True; Might have path traversal

    @property
    def path(self) -> str:
        return self._path

    @property
    def use_cache(self) -> bool:
        return self._use_cache

    @use_cache.setter
    def use_cache(self, value: bool):
        self._use_cache = value

    @property
    def hit(self) -> bool:
        return self._hit

    @property
    def next_request_cache_url(self) -> Url:
        return self._next_request_cache_url

    @next_request_cache_url.setter
    def next_request_cache_url(self, value: Url):
        self._next_request_cache_url = value

    def send(self,
             request: PreparedRequest,
             stream=False,
             timeout=None,
             verify=True,
             cert=None,
             proxies=None) -> Response:
        self._last_request = request
        response = self._check_cache_for(request)
        if not response:
            response = super(FileCacheAdapter, self).send(request, stream, timeout, verify, cert, proxies)
            if not response.is_redirect:
                self._store(response)
        # noinspection PyTypeChecker
        self._last_next_request_cache_url, self._next_request_cache_url = self._next_request_cache_url, None
        return response

    def would_hit(self, url: str, headers: dict) -> bool:
        return os.path.exists(self._get_filename(parse_url(url), headers))

    def list_cached(self, url: str) -> Set[Url]:
        urls = set()
        parsed_url = parse_url(url)
        path = parsed_url.path.rstrip('/')
        for file in os.listdir(os.path.normpath(os.path.join(self._path, parsed_url.host + parsed_url.path))):
            if os.path.isfile(os.path.normpath(os.path.join(self._path, parsed_url.host + parsed_url.path, file))):
<<<<<<< HEAD
                urls.append(Url(
=======
                urls.add(Url(
>>>>>>> 249054d5
                    parsed_url.scheme,
                    host=parsed_url.hostname,
                    path='/'.join((path, os.path.splitext(file)[0])),
                    query=parsed_url.query,
                    fragment=parsed_url.fragment
                ))
        return urls

    def _check_cache_for(self, request: PreparedRequest) -> Optional[Response]:
        url = parse_url(request.url)
        filepath = self._get_filename(url, request.headers)
        if self._use_cache:
            # self.log.debug(f"Looking for cached response at '{filepath}'")
            if os.path.exists(filepath):
                self._log.debug(f"{' ' * len(request.method)}Cache hit at '{filepath}'")
                self._hit = True
                response = self._load_response(filepath)
                return self.build_response(request, response)
            else:
                self._log.debug(f"{' ' * len(request.method)}Cache miss for '{filepath}'")
        self._hit = False
        return None

    def _get_filename(self, url: Url, headers: dict):
        if self._next_request_cache_url is not None:
            url = self._next_request_cache_url
        path = os.path.splitext(url.path)[0] + self._extract_extension(url, headers)
        return os.path.normpath(os.path.join(self._path, url.host + path))

    def _extract_extension(self, url: Url, headers: dict) -> str:
        # if url.query is not None:
        #     self.log.warning(f"Url has query ({url.query}), which gets ignored when looking in cache.")
        url_ext = os.path.splitext(url.path)[-1]
        if url_ext == '':
            # self.log.debug(f"No extension found in url path ({url.path}).")
            if headers and 'Accept' in headers:
                for mime_type in headers['Accept'].split(','):
                    for ext in self.EXTENSIONS:
                        if ext[1:] in mime_type:
                            # self.log.debug(f"Found extension '{ext[1:]}' in Accept header ({accept}).")
                            return ext
            else:
                pass
                # self.log.debug("No accept headers present")
            url_ext = '.html'
            # self.log.warning(f"No extension found using the Accept header. Assuming {url_ext[1:]}.")
            return url_ext
        if url_ext in self.EXTENSIONS:
            return url_ext
        return url_ext

    def _store(self, response: Response) -> Response:
        url = parse_url(response.request.url)
        filepath = self._get_filename(url, response.request.headers)
        directories = os.path.split(filepath)[0]
        if not os.path.exists(directories):
            os.makedirs(directories)  # Don't use exists_ok=True; Might have '..' in path
        with open(filepath, 'wb') as fp:
            fp.write(response.content)
        self._log.debug(f"{' ' * len(response.request.method)}Cached answer in '{filepath}'")
        return response

    def _load_response(self, filepath: str) -> HTTPResponse:
        with open(filepath, 'rb') as fp:
            text = fp.read()
        # body = text.encode('utf-8')
        return HTTPResponse(
            body=BytesIO(text),
            headers={},
            status=200,
            preload_content=False,
            original_response=MockHTTPResponse({})
        )

    def delete(self, url: str, headers: dict):
        url_parsed = parse_url(url)
        filepath = self._get_filename(url_parsed, headers)
        self._log.debug(f"Deleting cached response at '{filepath}'")
        if os.path.exists(filepath):
            os.remove(filepath)
            self._log.debug("Cache hit. Deleted response.")
        else:
            self._log.debug("Cache miss. No response to delete.")

    def delete_last(self):
        if self._last_request:
            temp_url, self.next_request_cache_url = self._next_request_cache_url, self._last_next_request_cache_url
            self.next_request_cache_url = self._last_next_request_cache_url
            self.delete(self._last_request.url, headers=self._last_request.headers)
            self.next_request_cache_url = temp_url<|MERGE_RESOLUTION|>--- conflicted
+++ resolved
@@ -78,11 +78,7 @@
         path = parsed_url.path.rstrip('/')
         for file in os.listdir(os.path.normpath(os.path.join(self._path, parsed_url.host + parsed_url.path))):
             if os.path.isfile(os.path.normpath(os.path.join(self._path, parsed_url.host + parsed_url.path, file))):
-<<<<<<< HEAD
-                urls.append(Url(
-=======
                 urls.add(Url(
->>>>>>> 249054d5
                     parsed_url.scheme,
                     host=parsed_url.hostname,
                     path='/'.join((path, os.path.splitext(file)[0])),
