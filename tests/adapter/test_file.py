import logging
import unittest

from requests import Session
from urllib3.util import parse_url

from spoofbot.adapter import FileCacheAdapter
from tests.config import resolve_path

logging.basicConfig(level=logging.DEBUG)


class CacheAdapterTest(unittest.TestCase):
    @classmethod
    def setUpClass(cls) -> None:
        cls.cache_adapter = FileCacheAdapter(resolve_path('../../tests/adapter/.cache'))
        cls.session = Session()
        cls.session.mount('http://', cls.cache_adapter)
        cls.session.mount('https://', cls.cache_adapter)

    def test_request_hit(self):
        self.cache_adapter.use_cache = True
        self.assertIsNotNone(self.session.get("https://www.duckduckgo.com/"))
        self.assertTrue(self.cache_adapter.hit)

    def test_request_miss(self):
        self.cache_adapter.use_cache = False
        self.assertIsNotNone(self.session.get("https://www.duckduckgo.com/"))
        self.assertFalse(self.cache_adapter.hit)

    def test_delete(self):
        self.cache_adapter.use_cache = True
        self.session.get("https://httpbin.org/anything", headers={'Accept': 'text/json'})
        self.session.get("https://httpbin.org/headers", headers={'Accept': 'text/json'})
        self.cache_adapter.delete("https://httpbin.org/anything", headers={'Accept': 'text/json'})
        self.session.get("https://httpbin.org/anything", headers={'Accept': 'text/json'})
        self.assertFalse(self.cache_adapter.hit)
        self.session.get("https://httpbin.org/headers", headers={'Accept': 'text/json'})
        self.assertTrue(self.cache_adapter.hit)

    def test_delete_last(self):
        self.cache_adapter.use_cache = True
        self.session.get("https://httpbin.org/headers", headers={'Accept': 'text/json'})
        self.cache_adapter.delete_last()
        self.session.get("https://httpbin.org/headers", headers={'Accept': 'text/json'})
        self.assertFalse(self.cache_adapter.hit)

    def test_cache_different_path(self):
        self.cache_adapter.use_cache = True
        self.cache_adapter.delete("https://httpbin.org/anything2", headers={'Accept': 'text/json'})
        self.session.get("https://httpbin.org/anything", headers={'Accept': 'text/json'})
        self.assertIsNone(self.cache_adapter.next_request_cache_url)
        self.cache_adapter.next_request_cache_url = parse_url("https://httpbin.org/anything2")
        self.session.get("https://httpbin.org/anything", headers={'Accept': 'text/json'})
        self.assertFalse(self.cache_adapter.hit)

    def test_delete_last_with_different_path(self):
        self.cache_adapter.use_cache = True
        self.cache_adapter.delete("https://httpbin.org/anything2", headers={'Accept': 'text/json'})
        self.session.get("https://httpbin.org/anything", headers={'Accept': 'text/json'})
        self.assertIsNone(self.cache_adapter.next_request_cache_url)
        self.cache_adapter.next_request_cache_url = parse_url("https://httpbin.org/anything2")
        self.session.get("https://httpbin.org/anything", headers={'Accept': 'text/json'})
        self.assertFalse(self.cache_adapter.hit)
        self.cache_adapter.delete_last()
        self.cache_adapter.next_request_cache_url = parse_url("https://httpbin.org/anything2")
        self.session.get("https://httpbin.org/anything", headers={'Accept': 'text/json'})
        self.assertFalse(self.cache_adapter.hit)

    def test_would_hit(self):
        self.cache_adapter.use_cache = True
        self.session.get("https://httpbin.org/anything", headers={'Accept': 'text/json'})
        self.assertTrue(self.cache_adapter.would_hit("https://httpbin.org/anything", headers={'Accept': 'text/json'}))
        self.cache_adapter.delete_last()
        self.assertFalse(self.cache_adapter.would_hit("https://httpbin.org/anything", headers={'Accept': 'text/json'}))

    def test_list_cached(self):
        self.cache_adapter.use_cache = True
        self.cache_adapter.next_request_cache_url = parse_url("https://httpbin.org/anything2")
<<<<<<< HEAD
        self.session.get("https://httpbin.org/anything", headers={'Accept': 'text/json'})
        self.session.get("https://httpbin.org/anything", headers={'Accept': 'text/json'})
        self.session.get("https://httpbin.org/headers", headers={'Accept': 'text/json'})
        self.assertListEqual(
            [
                'https://httpbin.org/anything2',
                'https://httpbin.org/anything',
                'https://httpbin.org/headers',
            ],
            list(map(lambda url: url.url, self.cache_adapter.list_cached("https://httpbin.org/")))
=======
        self.assertTrue(self.cache_adapter.would_hit("https://httpbin.org/anything", headers={'Accept': 'text/json'}))
        self.assertTrue(self.cache_adapter.would_hit("https://httpbin.org/anything", headers={'Accept': 'text/json'}))
        self.assertTrue(self.cache_adapter.would_hit("https://httpbin.org/headers", headers={'Accept': 'text/json'}))
        self.assertSetEqual(
            {'/anything2', '/anything', '/headers'},
            set(map(lambda url: url.path, self.cache_adapter.list_cached("https://httpbin.org/")))
>>>>>>> 249054d5
        )<|MERGE_RESOLUTION|>--- conflicted
+++ resolved
@@ -77,23 +77,10 @@
     def test_list_cached(self):
         self.cache_adapter.use_cache = True
         self.cache_adapter.next_request_cache_url = parse_url("https://httpbin.org/anything2")
-<<<<<<< HEAD
-        self.session.get("https://httpbin.org/anything", headers={'Accept': 'text/json'})
-        self.session.get("https://httpbin.org/anything", headers={'Accept': 'text/json'})
-        self.session.get("https://httpbin.org/headers", headers={'Accept': 'text/json'})
-        self.assertListEqual(
-            [
-                'https://httpbin.org/anything2',
-                'https://httpbin.org/anything',
-                'https://httpbin.org/headers',
-            ],
-            list(map(lambda url: url.url, self.cache_adapter.list_cached("https://httpbin.org/")))
-=======
         self.assertTrue(self.cache_adapter.would_hit("https://httpbin.org/anything", headers={'Accept': 'text/json'}))
         self.assertTrue(self.cache_adapter.would_hit("https://httpbin.org/anything", headers={'Accept': 'text/json'}))
         self.assertTrue(self.cache_adapter.would_hit("https://httpbin.org/headers", headers={'Accept': 'text/json'}))
         self.assertSetEqual(
             {'/anything2', '/anything', '/headers'},
             set(map(lambda url: url.path, self.cache_adapter.list_cached("https://httpbin.org/")))
->>>>>>> 249054d5
         )