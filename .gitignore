--- conflicted
+++ resolved
@@ -5,8 +5,5 @@
 build
 dist
 *.egg-info
-<<<<<<< HEAD
-__pycache__
-=======
 *.bak
->>>>>>> 249054d5
+__pycache__