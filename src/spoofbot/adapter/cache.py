import os
import socket
from abc import ABC
from datetime import datetime
from pathlib import Path
from ssl import SSLSocket
from typing import Union, Optional, Dict, List, Generator, Tuple

from cryptography import x509
from loguru import logger
from requests import PreparedRequest, Response, Session, RequestException
from requests.adapters import HTTPAdapter
from urllib3 import HTTPResponse
from urllib3.util import Url, parse_url

from spoofbot.util import cookie_header_to_dict
from spoofbot.util.archive import do_keys_match, are_dicts_same, print_diff


class CacheAdapter(HTTPAdapter, ABC):
    _session: Session
    _cache_path: Path
    _is_active: bool
    _is_passive: bool
    _is_offline: bool
    _delete_after_hit: bool
    _hit: bool
    _indent: str
    _timestamp: datetime
    _del_idx: int

    def __init__(
            self,
            cache_path: Union[str, os.PathLike],
            is_active: bool = True,
            is_offline: bool = False,
            is_passive: bool = True,
            delete_after_hit: bool = False
    ):
        """
        Creates an HTTPAdapter that supports cache-functionality.

        :param cache_path: The path to the cache
        :type cache_path: Union[str, os.PathLike]
        :param is_active: Whether the cache should be checked for hits. Default: True
        :type is_active: bool
        :param is_offline: Whether to block outgoing HTTP requests. Default: False
        :type is_offline: bool
        :param is_passive: Whether to store responses in the cache. Default: True
        :type is_passive: bool
        :param delete_after_hit: Whether to delete responses from the cache. Default:
            False
        :type delete_after_hit: bool
        """
        super(CacheAdapter, self).__init__()
        if not isinstance(cache_path, Path):
            cache_path = Path(cache_path)
        self._session = Session()
        self._cache_path = cache_path
        self._is_active = is_active
        self._is_offline = is_offline
        self._is_passive = is_passive
        self._delete_after_hit = delete_after_hit
        self._hit = False
        self._indent = ''
        self._timestamp = datetime.now().astimezone()
        self._del_idx = -1

    @property
    def cache_path(self) -> Path:
        """The root path of the cache"""
        return self._cache_path

    @cache_path.setter
    def cache_path(self, path: Union[str, os.PathLike]):
        """
        The root path of the cache.

        :param path: The new path
        :type path: Union[str, os.PathLike]
        """
        self._cache_path = Path(path) if isinstance(path, str) else path

    @property
    def is_active(self) -> bool:
        """
        Get whether the cache is in active mode.

        If true, the CacheAdapter will check new requests against the local cache for
        hits.
        Otherwise the CacheAdapter will not check for hits.
        """
        return self._is_active

    @is_active.setter
    def is_active(self, value: bool):
        """
        Set whether the cache is in active mode.

        If set to True, the CacheAdapter will check new requests against the local cache
        for hits.
        Otherwise the CacheAdapter will not check for hits.
        :param value: The new state of the CacheAdapter
        :type value: bool
        """
        self._is_active = value
        if not self._is_active and self._is_offline:
            logger.warning("Active mode requires offline mode to be disabled.")

    @property
    def is_passive(self) -> bool:
        """
        Get whether the cache is in passive mode.

        If true, the CacheAdapter will cache the answer of a successful request in the
        cache.
        Otherwise the CacheAdapter will not cache the answer.
        """
        return self._is_passive

    @is_passive.setter
    def is_passive(self, value: bool):
        """
        Set whether the cache is in passive mode.

        If true, the CacheAdapter will cache the answer of a successful request in the
        cache.
        Otherwise the CacheAdapter will not cache the answer.
        :param value: The new state of the CacheAdapter
        :type value: bool
        """
        self._is_passive = value

    @property
    def is_offline(self) -> bool:
        """
        Get whether the cache is in offline mode.

        If true, the CacheAdapter will throw an exception if no cache hit occurs.
        Otherwise the CacheAdapter will allow HTTP requests to remotes.
        Offline mode does not work if active mode is disabled.
        """
        return self._is_offline

    @is_offline.setter
    def is_offline(self, value: bool):
        """
        Set whether the state is in offline mode.

        If set to True, the CacheAdapter will throw an exception if no cache hit occurs.
        Otherwise the CacheAdapter will allow HTTP requests to remotes.
        Offline mode does not work if active mode is disabled.
        :param value: The new state of the FileCache
        :type value: bool
        """
        self._is_offline = value
        if self._is_offline and not self._is_active:
            logger.warning("Offline mode requires active mode to be enabled.")

    @property
    def delete_after_hit(self) -> bool:
        """Whether to delete a cache entry after a hit"""
        return self._delete_after_hit

    @delete_after_hit.setter
    def delete_after_hit(self, value: bool):
        self._delete_after_hit = value

    @property
    def hit(self) -> bool:
        """True if the last processed request was a hit in the cache"""
        return self._hit

    def prepare_session(self, session: Session):
        session.adapters['https://'] = self
        session.adapters['http://'] = self
        self._session = session

    def send(self, request: PreparedRequest, stream=False, timeout=None, verify=True,
             cert=None, proxies=None
             ) -> Response:
        # Set indentation for aligned log messages
        self._indent = ' ' * len(request.method)
        self._pre_send(request)

        # In active mode, check cache for a cached response
        if self._is_active:
            if (response := self._get_cached_response(request)) is not None:
                return response
        self._hit = False

        # In offline mode, we cannot make new HTTP requests for cache misses
        if self._is_offline:
            self._raise_for_offline(request)

        # Send HTTP request to remote
        # noinspection PyTypeChecker
        response: Response = None
        try:
            stream = True  # to keep the socket as to be able to get peer ip and port
            response = self._send(request, stream, timeout, verify, cert, proxies)
        except RequestException as ex:
            # In case the request fails, we still might want to save it
            logger.error(ex)
            response = self.build_response(request, HTTPResponse(body=''))
            self._handle_response(response)
            raise
        else:
            self._handle_response(response)
        return response

    def _get_cached_response(self, request: PreparedRequest) -> Optional[Response]:
        if (response := self.find_response(request)) is not None:
            logger.debug(f"{self._indent}  Cache hit")
            self._hit = True
            if self._delete_after_hit:
                self._delete(response)
            return response
        logger.debug(f"{self._indent}  Cache miss")
        return None

    def _handle_response(self, response: Response):
        if self._is_passive:  # Store received response in cache
            self._prepare_response(response)
            self._store_response(response)
            logger.debug(f"{self._indent}  Saved response in cache")
        self._post_send(response)

    def _pre_send(self, request: PreparedRequest):
        self._timestamp = datetime.now().astimezone()

    def _post_send(self, response: Response):
        pass

    def _send(self, request: PreparedRequest, stream=False, timeout=None, verify=True,
              cert=None, proxies=None) -> Response:
        return super(CacheAdapter, self).send(request, stream, timeout, verify, cert,
                                              proxies)

    def find_response(self, request: PreparedRequest) -> Optional[Response]:
        """
        Find a response that matches the request in the cache and return it if found.

        :param request: The request to search by
        :type request: PreparedRequest
        :return: The cached response if hit. Otherwise None.
        :rtype: Optional[Response]
        """
        raise NotImplementedError()

    def use_mode(self, active: bool = None, passive: bool = None,
                 offline: bool = None) -> 'Mode':
        return Mode(self, active=active, passive=passive, offline=offline)

    def _raise_for_offline(self, request: PreparedRequest):
        logger.error(
            f"{self._indent}Failed to find request in cache while in offline mode")
        raise ValueError(
            f"Could not find cached request for [{request.method}] {request.url}")

    def _store_response(self, response: Response):
        raise NotImplementedError()

    def _prepare_response(self, response: Response):
        setattr(response, 'timestamp', self._timestamp)
<<<<<<< HEAD
        sock: socket
        try:
            sock = skt.fromfd(response.raw.fileno(), skt.AF_INET, skt.SOCK_STREAM)
        except IOError as e:
            logger.debug(f"No response socket: {e}")
            return
=======
        sock: socket.socket = socket.fromfd(response.raw.fileno(), socket.AF_INET, socket.SOCK_STREAM)
>>>>>>> 76bf2642
        setattr(response.raw, 'sock', sock)
        if sock is not None and not getattr(sock, '_closed'):
            if isinstance(sock, SSLSocket):
                # Save ssl certificate info
                cert: dict = sock.getpeercert()
                setattr(response, 'cert', cert)
                cert_bin: bytes = sock.getpeercert(binary_form=True)
                setattr(response, 'cert_bin', cert_bin)
                x509cert = x509.load_der_x509_certificate(cert_bin)
                setattr(response, 'cert_x509', x509cert)
            ip, port = sock.getpeername()
            # Save connection info
            setattr(response, 'ip', ip)
            setattr(response, 'port', port)
            sock.close()

    def _delete(self, response: Response, **kwargs):
        raise NotImplementedError()


class Mode:
    """Sets a mode context for a given cache adapter"""
    _cache: CacheAdapter
    _old_active: bool
    _old_passive: bool
    _old_offline: bool

    def __init__(self, cache: CacheAdapter, active: bool = None, passive: bool = None,
                 offline: bool = None):
        self._cache = cache
        self._old_active = self._cache.is_active
        if active is not None:
            self._cache.is_active = active
        self._old_passive = self._cache.is_passive
        if passive is not None:
            self._cache.is_passive = passive
        self._old_offline = self._cache.is_offline
        if offline is not None:
            self._cache.is_offline = offline

    def __enter__(self):
        return self

    def __exit__(self, exc_type, exc_val, exc_tb):
        self._cache.is_active = self._old_active
        self._cache.is_passive = self._old_passive
        self._cache.is_offline = self._old_offline


class MemoryCacheAdapter(CacheAdapter, ABC):
    """
    Memory based cache adapter.

    This HTTPAdapter provides any memory based cache adapter. It stores requests and
    responses in memory for easy and fast access.
    """
    _match_headers: bool
    _match_header_order: bool
    _match_data: bool
    _entries: Dict[str, Dict[str, List[Response]]]
    _expect_new_entry: bool
    _url: Url

    def __init__(
            self,
            cache_path: Union[str, os.PathLike],
            is_active: bool = True,
            is_offline: bool = False,
            is_passive: bool = True,
            delete_after_hit: bool = False,
            match_headers: bool = True,
            match_header_order: bool = False,
            match_data: bool = True
    ):
        """
        Creates a cache HTTP adapter that is storing the requests and responses in
        memory.

        :param is_active: Whether the cache should be checked for hits. Default: True
        :type is_active: bool
        :param is_offline: Whether to block outgoing HTTP requests. Default: False
        :type is_offline: bool
        :param is_passive: Whether to store responses in the cache. Default: True
        :type is_passive: bool
        :param delete_after_hit: Whether to delete responses from the cache. Default:
            False
        :type delete_after_hit: bool
        :param match_headers: Whether to check for headers to match. Default: True
        :type match_headers: bool
        :param match_header_order: Whether to check for the header order to match:
        Default: False
        :type match_header_order: bool
        :param match_data: Whether to check for the request body to match. Default: True
        :type match_data: bool
        """
        super(MemoryCacheAdapter, self).__init__(
            cache_path=cache_path,
            is_active=is_active,
            is_offline=is_offline,
            is_passive=is_passive,
            delete_after_hit=delete_after_hit,
        )
        self._match_headers = match_headers
        self._match_header_order = match_header_order
        self._match_data = match_data
        self._entries = {}
        self._expect_new_entry = False
        self._cache_path.parent.mkdir(parents=True, exist_ok=True)

    @property
    def match_headers(self) -> bool:
        return self._match_headers

    @match_headers.setter
    def match_headers(self, value: bool):
        self._match_headers = value

    @property
    def match_header_order(self) -> bool:
        return self._match_header_order

    @match_header_order.setter
    def match_header_order(self, value: bool):
        self._match_header_order = value

    @property
    def match_data(self) -> bool:
        return self._match_data

    @match_data.setter
    def match_data(self, value: bool):
        self._match_data = value

    def _iter_entries(self) -> Generator[Response, None, None]:
        for origin, d in self._entries.items():
            for path, reqs in d.items():
                for req in reqs:
                    yield req

    def _get_cached_response(self, request: PreparedRequest) -> Optional[Response]:
        idx, response = self.find_response(request)
        if response is not None:
            logger.debug(f"{self._indent}  Cache hit")
            self._hit = True
            if self._delete_after_hit:
                self._delete(response, idx=idx)
            return response
        logger.debug(f"{self._indent}  Cache miss")
        return None

    def find_response(self, request: PreparedRequest) -> Optional[Tuple[int, Response]]:
        # TODO: Find a consistent way to reintroduce the fast lookup-index
        url = parse_url(request.url)
        cached = self._entries.get(url.hostname, {}).get(url.path, [])
        for idx, response in enumerate(cached):
            if self._match_requests(request, response.request):
                self._del_idx = idx
                return idx, response
        return None, None

    def _match_requests(self, request: PreparedRequest,
                        cached_request: PreparedRequest) -> bool:
        indent_level = len(request.method)
        indent = ' ' * indent_level
        if cached_request.method == request.method and \
                cached_request.url == request.url:
            success = True
            if self._match_header_order:
                success &= do_keys_match(request.headers, cached_request.headers,
                                         indent_level)
            if self._match_headers:
                success &= are_dicts_same(request.headers, cached_request.headers,
                                          indent_level, 'headers')
                if 'Cookie' in cached_request.headers or 'Cookie' in request.headers:
                    request_cookies = cookie_header_to_dict(
                        request.headers.get('Cookie', ''))
                    cached_cookies = cookie_header_to_dict(
                        cached_request.headers.get('Cookie', ''))
                    success &= are_dicts_same(request_cookies, cached_cookies,
                                              indent_level + 2, 'cookies')
            if self._match_data and cached_request.body and \
                    cached_request.body != request.body:
                success = False
                print_diff('data', cached_request.body, request.body, indent_level)
            if not success:
                logger.debug(
                    indent + '=' * 16)  # To easily distinguish multiple tested requests
            return success
        return False

    def _store_response(self, response: Response):
        url = parse_url(response.request.url)
        origin = self._entries.get(url.hostname, {})
        responses = origin.get(url.path, [])
        responses.append(response)
        origin[url.path] = responses
        self._entries[url.hostname] = origin

    def _delete(self, response: Response, **kwargs):
        url = parse_url(response.request.url)
        cached = self._entries.get(url.hostname, {}).get(url.path, [])
        idx = kwargs.get('idx', -1)
        if 0 <= idx < len(cached):
            del cached[idx]
            logger.debug("Removed response from cache")
        else:
            logger.warning(
                f"{self._indent}  Failed to delete response {response} from cache: "
                f"No valid index set.")<|MERGE_RESOLUTION|>--- conflicted
+++ resolved
@@ -263,16 +263,12 @@
 
     def _prepare_response(self, response: Response):
         setattr(response, 'timestamp', self._timestamp)
-<<<<<<< HEAD
         sock: socket
         try:
-            sock = skt.fromfd(response.raw.fileno(), skt.AF_INET, skt.SOCK_STREAM)
+            sock = socket.fromfd(response.raw.fileno(), socket.AF_INET, socket.SOCK_STREAM)
         except IOError as e:
             logger.debug(f"No response socket: {e}")
             return
-=======
-        sock: socket.socket = socket.fromfd(response.raw.fileno(), socket.AF_INET, socket.SOCK_STREAM)
->>>>>>> 76bf2642
         setattr(response.raw, 'sock', sock)
         if sock is not None and not getattr(sock, '_closed'):
             if isinstance(sock, SSLSocket):
